--- conflicted
+++ resolved
@@ -343,24 +343,13 @@
         ):
             try:
                 response = requests.post(
-<<<<<<< HEAD
                     "https://texttospeech.googleapis.com/v1/text:synthesize?key=AIzaSyDjoRzcHj72yIdFPSLTr4bJ5ywR7ltwVXY",
                     json=get_body_speech_to_text(result["summary"]),
                     headers=get_headers_speech_to_text(),
                 )
-                print("RESPONSE")
                 # Convert audio to base64 for embedding in the response
                 audio_data = get_decoded_body_from_respopnse(response.json())
                 audio_base64 = f"data:audio/mp3;base64,{audio_data.decode('utf-8')}"
-=======
-                    "https://texttospeech.googleapis.com/v1/text:synthesize",
-                    json=get_body_speech_to_text(place_data["description"]),
-                    headers=get_headers_speech_to_text(),
-                )
-                # Convert audio to base64 for embedding in the response
-                audio_data = get_decoded_body_from_respopnse(response.json())
-                audio_base64 = f"data:audio/mp3;base64,{base64.b64encode(audio_data).decode('utf-8')}"
->>>>>>> 4280b32b
                 place_data["audio_file"] = audio_base64
             except Exception as e:
                 print(f"Error generating audio for {place_data['name']}: {str(e)}")
@@ -370,10 +359,5 @@
     return {"places": results}
 
 
-<<<<<<< HEAD
-places = PlacesList.search_places("Bosco Verticale Milano")
-print(get_landmark_description(places.places))
-=======
 # places = PlacesList.search_places("Fontana di Trevi")
-# print(get_landmark_description(places.places))
->>>>>>> 4280b32b
+# print(get_landmark_description(places.places))